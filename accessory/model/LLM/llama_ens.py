--- conflicted
+++ resolved
@@ -19,11 +19,7 @@
 )
 
 from ..components import RMSNorm
-<<<<<<< HEAD
-from transformers import Blip2Model, Blip2Config
-=======
 from transformers import Blip2Processor, Blip2Model, Blip2Config
->>>>>>> 01dcab82
 import open_clip
 
 
