# Copyright (c) Meta Platforms, Inc. and affiliates.
# This software may be used and distributed according to the terms of the Llama 2 Community License Agreement.

from typing import Optional, Tuple, Union
from dataclasses import dataclass
import math
import functools

import torch
from torch import nn
import torch.nn.functional as F

import fairscale.nn.model_parallel.initialize as fs_init
from fairscale.nn.model_parallel.layers import (
    ParallelEmbedding,
    RowParallelLinear,
    ColumnParallelLinear
)

from apex.normalization import FusedRMSNorm as RMSNorm
import open_clip

import configs.global_configs
if configs.global_configs.USE_FLASH_ATTENTION:
    from flash_attn import flash_attn_func

default_linear_init = functools.partial(nn.init.kaiming_uniform_, a=math.sqrt(5))


@dataclass
class ModelArgs:
    dim: int = 4096
    n_layers: int = 32
    n_heads: int = 32
    n_kv_heads: Optional[int] = None
    vocab_size: int = -1  # defined later by tokenizer
    multiple_of: int = 256  # make SwiGLU hidden layer size multiple of large power of 2
    ffn_dim_multiplier: Optional[float] = None
    norm_eps: float = 1e-5

    max_batch_size: int = 32
    max_seq_len: int = 2048


def precompute_freqs_cis(dim: int, end: int, theta: float = 10000.0):
    freqs = 1.0 / (theta ** (torch.arange(0, dim, 2)[: (dim // 2)].float() / dim))
    t = torch.arange(end, device=freqs.device)  # type: ignore
    freqs = torch.outer(t, freqs).float()  # type: ignore
    freqs_cis = torch.polar(torch.ones_like(freqs), freqs)  # complex64
    return freqs_cis


def reshape_for_broadcast(freqs_cis: torch.Tensor, x: torch.Tensor):
    ndim = x.ndim
    assert 0 <= 1 < ndim
    assert freqs_cis.shape == (x.shape[1], x.shape[-1])
    shape = [d if i == 1 or i == ndim - 1 else 1 for i, d in enumerate(x.shape)]
    return freqs_cis.view(*shape)


def apply_rotary_emb(
    xq: torch.Tensor,
    xk: torch.Tensor,
    freqs_cis: torch.Tensor,
) -> Tuple[torch.Tensor, torch.Tensor]:
    xq_ = torch.view_as_complex(xq.float().reshape(*xq.shape[:-1], -1, 2))
    xk_ = torch.view_as_complex(xk.float().reshape(*xk.shape[:-1], -1, 2))
    freqs_cis = reshape_for_broadcast(freqs_cis, xq_)
    xq_out = torch.view_as_real(xq_ * freqs_cis).flatten(3)
    xk_out = torch.view_as_real(xk_ * freqs_cis).flatten(3)
    return xq_out.type_as(xq), xk_out.type_as(xk)


def repeat_kv(x: torch.Tensor, n_rep: int) -> torch.Tensor:
    """torch.repeat_interleave(x, dim=2, repeats=n_rep)"""
    bs, slen, n_kv_heads, head_dim = x.shape
    if n_rep == 1:
        return x
    return (
        x[:, :, :, None, :]
        .expand(bs, slen, n_kv_heads, n_rep, head_dim)
        .reshape(bs, slen, n_kv_heads * n_rep, head_dim)
    )


class Attention(nn.Module):
    def __init__(self, args: ModelArgs):
        super().__init__()
        self.n_kv_heads = args.n_heads if args.n_kv_heads is None else args.n_kv_heads
        model_parallel_size = fs_init.get_model_parallel_world_size()
        self.n_local_heads = args.n_heads // model_parallel_size
        self.n_local_kv_heads = self.n_kv_heads // model_parallel_size
        self.n_rep = self.n_local_heads // self.n_local_kv_heads
        self.head_dim = args.dim // args.n_heads

        self.wq = ColumnParallelLinear(
            args.dim,
            args.n_heads * self.head_dim,
            bias=False,
            gather_output=False,
            init_method=default_linear_init,
        )
        self.wk = ColumnParallelLinear(
            args.dim,
            self.n_kv_heads * self.head_dim,
            bias=False,
            gather_output=False,
            init_method=default_linear_init,
        )
        self.wv = ColumnParallelLinear(
            args.dim,
            self.n_kv_heads * self.head_dim,
            bias=False,
            gather_output=False,
            init_method=default_linear_init,
        )
        self.wo = RowParallelLinear(
            args.n_heads * self.head_dim,
            args.dim,
            bias=False,
            input_is_parallel=True,
            init_method=default_linear_init,
        )

        self.args = args

        self.flash = configs.global_configs.USE_FLASH_ATTENTION
        self.k_cache, self.v_cache = None, None

    def forward(
        self, x: torch.Tensor, start_pos: int, freqs_cis: torch.Tensor,
        mask: Union[torch.Tensor, str, None]
    ) -> torch.Tensor:
        """
        Supported mask spec:
        1. Float tensor: The tensor is added to the attention score matrix.
        2. Boolean tensor: Substitute the ``True`` values with ``0.0`` and ``False`` values with 
           ``-inf``, then process in the same way as the float tensor.
        3. str: Currently the only supported choice is ``causal``, for which each token attends
           to all tokens appearing no later than itself. Our implementation assumes the query and
           key sequences aligns on the right for ``causal`` if their lengths are not equal.
        """
        bsz, seqlen, _ = x.shape
        xq, xk, xv = self.wq(x), self.wk(x), self.wv(x)

        xq = xq.view(bsz, seqlen, self.n_local_heads, self.head_dim)
        xk = xk.view(bsz, seqlen, self.n_local_kv_heads, self.head_dim)
        xv = xv.view(bsz, seqlen, self.n_local_kv_heads, self.head_dim)

        xq, xk = apply_rotary_emb(xq, xk, freqs_cis=freqs_cis)

        # if cache is enabled, prepend keys and values in the history.
        if self.k_cache is None or self.v_cache is None:
            keys, values = xk, xv
        else:
            self.k_cache = self.k_cache.to(xk)
            self.v_cache = self.v_cache.to(xv)
            self.k_cache[:bsz, start_pos: start_pos + seqlen, :, :] = xk
            self.v_cache[:bsz, start_pos: start_pos + seqlen, :, :] = xv
            keys = self.k_cache[:bsz, :start_pos + seqlen]
            values = self.v_cache[:bsz, :start_pos + seqlen]

        is_causal = isinstance(mask, str) and mask == "causal"
        # "causal" dispatches to flash_attn only when q and k have the same seqlen
        # because currently the flash_attn causal impl for unequal q & k length is not suited
        # for generation: Generation with cache requires aligning on the right, while the
        # current flash_attn impl aligns on the left. For example, we expect the mask to be
        # as the left one, while the current flash_attn impl gives the right one
        #
        #              K                     K
        #        1 1 1 1 1 0 0         1 0 0 0 0 0 0
        #     Q  1 1 1 1 1 1 0       Q 1 1 0 0 0 0 0
        #        1 1 1 1 1 1 1         1 1 1 0 0 0 0
        use_flash = (
            self.flash  # user configuration
            and (mask is None or (is_causal and keys.size(1) == xq.size(1)))  # supported mask
        )
        if use_flash:
            # repeating k/v heads is included in flash_attn
            output = flash_attn_func(xq, keys, values, dropout_p=0.0, causal=is_causal)
            output = output.contiguous().view(bsz, seqlen, -1)
        else:
            # repeat k/v heads if n_kv_heads < n_heads
            keys = repeat_kv(keys, self.n_rep)  # (bs, seqlen, n_local_heads, head_dim)
            values = repeat_kv(values, self.n_rep)  # (bs, seqlen, n_local_heads, head_dim)

            xq = xq.transpose(1, 2)  # (bs, n_local_heads, seqlen, head_dim)
            keys = keys.transpose(1, 2)
            values = values.transpose(1, 2)
<<<<<<< HEAD
            scores = torch.matmul(xq, keys.transpose(2, 3)) / math.sqrt(self.head_dim)
            scores = scores.float()  # for softmax
            if mask is not None:
                if is_causal:
                    mask = self._make_causal_mask(xq.size(2), keys.size(2))
                    mask = mask.to(scores.device, non_blocking=True)
                if mask.dtype is torch.bool:
                    mask = self._convert_bool_mask_to_float(mask)
                scores = scores + mask  # (bs, n_local_heads, slen, cache_len + slen)
            scores = F.softmax(scores, dim=-1).type_as(xq)
            output = torch.matmul(scores, values)  # (bs, n_local_heads, slen, head_dim)
=======
            output = F.scaled_dot_product_attention(xq, keys, values, dropout_p=0.0, mask=mask)

>>>>>>> d66e26ee
            output = output.transpose(
                1, 2
            ).contiguous().view(bsz, seqlen, -1)

        return self.wo(output)

    def allocate_kv_cache(self, max_batch_size: int, max_seq_len: int) -> None:
        kv_cache_shape = (max_batch_size, max_seq_len, self.n_local_kv_heads, self.head_dim)
        if self.k_cache is None or self.k_cache.size() != kv_cache_shape:
            self.k_cache = torch.empty(kv_cache_shape)
        if self.v_cache is None or self.v_cache.size() != kv_cache_shape:
            self.v_cache = torch.empty(kv_cache_shape)

    def destroy_kv_cache(self) -> None:
        self.k_cache, self.v_cache = None, None

    def _make_causal_mask(self, q_len: int, kv_len: int) -> torch.Tensor:
        q_indices = torch.arange(q_len) - q_len
        kv_indices = torch.arange(kv_len) - kv_len
        causal_mask_bool = q_indices.view(-1, 1) >= kv_indices.view(1, -1)
        return causal_mask_bool

    def _convert_bool_mask_to_float(self, mask_bool: torch.Tensor) -> torch.Tensor:
        mask_float = torch.full_like(mask_bool, fill_value=float("-inf"), dtype=torch.float)
        mask_float[mask_bool] = 0.
        return mask_float

class FeedForward(nn.Module):
    def __init__(
        self,
        dim: int,
        hidden_dim: int,
        multiple_of: int,
        ffn_dim_multiplier: Optional[float],
    ):
        super().__init__()
        hidden_dim = int(2 * hidden_dim / 3)
        # custom dim factor multiplier
        if ffn_dim_multiplier is not None:
            hidden_dim = int(ffn_dim_multiplier * hidden_dim)
        hidden_dim = multiple_of * ((hidden_dim + multiple_of - 1) // multiple_of)

        self.w1 = ColumnParallelLinear(
            dim, hidden_dim, bias=False, gather_output=False, init_method=default_linear_init
        )
        self.w2 = RowParallelLinear(
            hidden_dim, dim, bias=False, input_is_parallel=True, init_method=default_linear_init
        )
        self.w3 = ColumnParallelLinear(
            dim, hidden_dim, bias=False, gather_output=False, init_method=default_linear_init
        )

    # @torch.compile
    def _silu_gating(self, x, y):
        return F.silu(x) * y

    def forward(self, x):
        return self.w2(self._silu_gating(self.w1(x), self.w3(x)))


class TransformerBlock(nn.Module):
    def __init__(self, layer_id: int, args: ModelArgs):
        super().__init__()
        self.n_heads = args.n_heads
        self.dim = args.dim
        self.head_dim = args.dim // args.n_heads
        self.attention = Attention(args)
        self.feed_forward = FeedForward(
            dim=args.dim,
            hidden_dim=4 * args.dim,
            multiple_of=args.multiple_of,
            ffn_dim_multiplier=args.ffn_dim_multiplier,
        )
        self.layer_id = layer_id
        self.attention_norm = RMSNorm(args.dim, eps=args.norm_eps)
        self.ffn_norm = RMSNorm(args.dim, eps=args.norm_eps)

    def _forward_ffn(self, h):
        return h + self.feed_forward(self.ffn_norm(h))

    def _forward_attention(self, x, start_pos, freqs_cis, mask):
        return x + self.attention(self.attention_norm(x), start_pos, freqs_cis, mask)

    def forward(
        self, x: torch.Tensor, start_pos: int, freqs_cis: torch.Tensor,
        mask: Union[torch.Tensor, str, None]
    ) -> torch.Tensor:
        h = self._forward_attention(x, start_pos, freqs_cis, mask)
        out = self._forward_ffn(h)
        return out


class Transformer(nn.Module):
    def __init__(self, params: ModelArgs, with_visual=False):
        super().__init__()
        self.params = params
        self.vocab_size = params.vocab_size
        self.n_layers = params.n_layers
        self.tok_embeddings = ParallelEmbedding(
            params.vocab_size, params.dim, init_method=default_linear_init
        )

        self.layers = torch.nn.ModuleList()
        for layer_id in range(params.n_layers):
            self.layers.append(TransformerBlock(layer_id, params))

        self.norm = RMSNorm(params.dim, eps=params.norm_eps)
        self.output = ColumnParallelLinear(
            params.dim, params.vocab_size, bias=False, init_method=default_linear_init
        )

        self.freqs_cis = precompute_freqs_cis(
            self.params.dim // self.params.n_heads, self.params.max_seq_len * 2
        )

        self.image_words = 0
        if with_visual:
            print("build llama model with clip")
            torch.set_default_tensor_type(torch.cuda.HalfTensor)
            self.clip, _, _ = open_clip.create_model_and_transforms('ViT-L-14', pretrained='openai')
            torch.set_default_tensor_type(torch.FloatTensor)
            for name, param in self.clip.named_parameters():
                param.requires_grad = False
            in_dim = self.clip.visual.proj.shape[1]
            # in_dim = 3
            self.clip_proj = nn.Linear(in_dim, params.dim)
            self.clip_proj_norm = nn.LayerNorm(params.dim)
            self.image_words = 257

        self.set_default_trainability()


    def get_trainable_params(self):
        trainable = {}
        for name, para in self.named_parameters():
            if not name.startswith("clip."):
                trainable[name] = para

        return trainable


    def set_default_trainability(self):
        for key, value in self.named_parameters():
            value.requires_grad = False
            value.data = value.data.half()
        for key, value in self.get_trainable_params().items():
            value.data = value.data.float()
            value.requires_grad = True


    @torch.no_grad()
    def clip_encode_image(self, x):
        # modified from CLIP
        x = self.clip.visual.conv1(x)  # shape = [*, width, grid, grid]
        # shape = [*, width, grid ** 2]
        x = x.reshape(x.shape[0], x.shape[1], -1)
        x = x.permute(0, 2, 1)  # shape = [*, grid ** 2, width]
        x = torch.cat([self.clip.visual.class_embedding.to(x.dtype) + torch.zeros(x.shape[0], 1,
                      x.shape[-1], dtype=x.dtype, device=x.device), x], dim=1)  # shape = [*, grid ** 2 + 1, width]
        x = x + self.clip.visual.positional_embedding.to(x.dtype)
        x = self.clip.visual.ln_pre(x)

        x = x.permute(1, 0, 2)  # NLD -> LND
        x = self.clip.visual.transformer(x)
        x = x.permute(1, 0, 2)  # LND -> NLD

        # preserve all spatial tokens
        x = self.clip.visual.ln_post(x[:, :, :])

        if self.clip.visual.proj is not None:
            x = x @ self.clip.visual.proj

        return x


    def encode_image(self, image):
        # return self.patch_embed(image)
        image_tokens = self.clip_encode_image(image)
        image_tokens = self.clip_proj_norm(self.clip_proj(image_tokens))
        return image_tokens


    def forward(self, examples, image=None):
        self._destroy_kv_cache()  # training always disables kv cache
        _bsz, seqlen = examples.shape
        h = self.tok_embeddings(examples)
        self.freqs_cis = self.freqs_cis.to(h.device)

        if image is not None:
            image_tokens = self.encode_image(image)
            h = torch.cat((image_tokens, h), dim=1)
            seqlen = h.shape[1]

        freqs_cis = self.freqs_cis[:seqlen]
        for layer in self.layers:
            h = layer(h, start_pos=0, freqs_cis=freqs_cis, mask="causal")
        h = self.norm(h)
        output = self.output(h[:, image_tokens.size(1):, :])
        return output


    @torch.inference_mode()
    def forward_inference(self, tokens: torch.Tensor, start_pos: int, image=None):
        _bsz, seqlen = tokens.shape
        if start_pos == 0:
            self._allocate_kv_cache(_bsz)  # kv cache will not re-allocate if size is unchanged
        h = self.tok_embeddings(tokens)
        self.freqs_cis = self.freqs_cis.to(h.device)

        if image is not None:
            assert start_pos == 0
            image_tokens = self.encode_image(image)
            h = torch.cat((image_tokens, h), dim=1)
            seqlen = h.shape[1]

        freqs_cis = self.freqs_cis[start_pos: start_pos + seqlen]

        # Despite that "causal" also works for seqlen == 1, keep it to None for possibly
        # better performance
        mask = None if seqlen == 1 else "causal"

        for layer in self.layers:
            h = layer(h, start_pos, freqs_cis, mask)
        h = self.norm(h)
        output = self.output(h[:, -1, :])  # only compute last logits
        return output.float()

    def _allocate_kv_cache(self, max_batch_size: int) -> None:
        for layer in self.layers:
            layer.attention.allocate_kv_cache(max_batch_size, self.params.max_seq_len)

    def _destroy_kv_cache(self) -> None:
        for layer in self.layers:
            layer.attention.destroy_kv_cache()

<|MERGE_RESOLUTION|>--- conflicted
+++ resolved
@@ -187,22 +187,13 @@
             xq = xq.transpose(1, 2)  # (bs, n_local_heads, seqlen, head_dim)
             keys = keys.transpose(1, 2)
             values = values.transpose(1, 2)
-<<<<<<< HEAD
-            scores = torch.matmul(xq, keys.transpose(2, 3)) / math.sqrt(self.head_dim)
-            scores = scores.float()  # for softmax
-            if mask is not None:
+            if isinstance(mask, str):
                 if is_causal:
                     mask = self._make_causal_mask(xq.size(2), keys.size(2))
                     mask = mask.to(scores.device, non_blocking=True)
-                if mask.dtype is torch.bool:
-                    mask = self._convert_bool_mask_to_float(mask)
-                scores = scores + mask  # (bs, n_local_heads, slen, cache_len + slen)
-            scores = F.softmax(scores, dim=-1).type_as(xq)
-            output = torch.matmul(scores, values)  # (bs, n_local_heads, slen, head_dim)
-=======
+                else:
+                    raise NotImplementedError()
             output = F.scaled_dot_product_attention(xq, keys, values, dropout_p=0.0, mask=mask)
-
->>>>>>> d66e26ee
             output = output.transpose(
                 1, 2
             ).contiguous().view(bsz, seqlen, -1)
@@ -224,11 +215,6 @@
         kv_indices = torch.arange(kv_len) - kv_len
         causal_mask_bool = q_indices.view(-1, 1) >= kv_indices.view(1, -1)
         return causal_mask_bool
-
-    def _convert_bool_mask_to_float(self, mask_bool: torch.Tensor) -> torch.Tensor:
-        mask_float = torch.full_like(mask_bool, fill_value=float("-inf"), dtype=torch.float)
-        mask_float[mask_bool] = 0.
-        return mask_float
 
 class FeedForward(nn.Module):
     def __init__(
