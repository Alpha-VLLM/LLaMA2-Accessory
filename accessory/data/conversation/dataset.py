--- conflicted
+++ resolved
@@ -1,8 +1,4 @@
-<<<<<<< HEAD
 import copy
-=======
-import random
->>>>>>> 01dcab82
 import warnings
 
 from typing import Dict
@@ -21,13 +17,7 @@
 
 IGNORE_INDEX = -100
 
-<<<<<<< HEAD
-
-=======
-DEFAULT_IMAGE_TOKEN = "<image>"
-
-
->>>>>>> 01dcab82
+
 class LabelAllZeroError(Exception):
     def __init__(self, message=None):
         self.message = message
@@ -97,11 +87,7 @@
 
 
 class FinetuneDialogDataset(Dataset):
-<<<<<<< HEAD
     def __init__(self, config_path, transform, max_words, media_words: Dict, tokenizer_path=None):
-=======
-    def __init__(self, config_path, transform, max_words=30, image_words=257, tokenizer_path=None):
->>>>>>> 01dcab82
         print(f"read dataset config from {config_path}")
         with open(config_path, 'r') as f:
             self.config = yaml.load(f, Loader=yaml.FullLoader)
@@ -173,7 +159,6 @@
 
     def get_item_func(self, index):
         data_item = self.ann[index]
-<<<<<<< HEAD
 
         d_media = {}
 
@@ -189,21 +174,11 @@
 
             d_media[media_symbol] = []
             for media_path in l_media_path:
-                image = Image.open(media_path).convert('RGB')
+                image = read_img_general(media_path)
                 # warnings.warn("image channel format: BGR")
                 # image = Image.fromarray(cv2.imread(image))
                 image = self.transform(image)
                 d_media[media_symbol].append(image)
-=======
-        if 'image' in data_item.keys():
-            filename = data_item['image']
-            image = read_img_general(filename)
-            image = self.transform(image)
-        else:
-            image = None
-            # warnings.warn("pure black image for examples without image")
-            # image = torch.zeros(3, 224, 224)
->>>>>>> 01dcab82
 
         source = data_item["conversations"]
         conversation, to_predict_values = self.conversation_generator.add_speaker_and_signal(source)
@@ -267,7 +242,6 @@
             tokenzed_conversation = torch.cat((tokenzed_conversation, torch.zeros(padding, dtype=torch.int64) - 1))
             labels = torch.cat((labels, torch.zeros(padding, dtype=torch.int64) - 1))
         elif padding < 0:
-<<<<<<< HEAD
             tokenzed_conversation = tokenzed_conversation[:self.max_words]
             labels = labels[:self.max_words]
             for symbol, l_span in d_media_span.items():
@@ -288,21 +262,10 @@
         labels[~labels_mask] = 0
 
         assert len(tokenzed_conversation) == len(labels)
-=======
-            input2 = input2[:max_words]
-            labels = labels[:max_words]
-
-        input2_mask = input2.ge(0)
-        label_mask = labels.ge(0)
-        input2[~input2_mask] = 0
-        labels[~label_mask] = 0
-        input2_mask = input2_mask.float()
->>>>>>> 01dcab82
 
         if torch.count_nonzero(labels) == 0:
             raise LabelAllZeroError()
 
-<<<<<<< HEAD
         additional_dict = {key: {"data": d_media[key], "span": d_media_span[key]} for key in d_media}
         return tokenzed_conversation, labels, additional_dict
 
@@ -322,29 +285,6 @@
                     else:
                         new_index = index - 1
                     return self[new_index]
-=======
-        if image is None:
-            return input2, labels, input2_mask
-        else:
-            return input2, labels, input2_mask, image
->>>>>>> 01dcab82
-
-    def __getitem__(self, index):
-        try:
-            return self.get_item_func(index)
-        except Exception as e:
-            if not isinstance(e, LabelAllZeroError):
-                print(f"Item {index} errored, annotation:\n"
-                      f"{self.ann[index]}\n"
-                      f"Error:\n"
-                      f"{traceback.format_exc()}", force=True)
-            for group_name, indices_this_group in self.group_indices.items():
-                if indices_this_group[0] <= index <= indices_this_group[-1]:
-                    if index == indices_this_group[0]:
-                        new_index = indices_this_group[-1]
-                    else:
-                        new_index = index - 1
-                    return self[new_index]
 
     def groups(self):
         return list(self.group_indices.values())
